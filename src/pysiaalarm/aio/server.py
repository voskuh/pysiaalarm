--- conflicted
+++ resolved
@@ -92,7 +92,6 @@
         """
         oh = OsborneHoffman()
         scrambled_key = oh.get_scrambled_key()
-<<<<<<< HEAD
 
         _LOGGER.debug("Handle line started")
         while True and not self.shutdown_flag:  # pragma: no cover  # type: ignore
@@ -101,13 +100,7 @@
                 writer.write(scrambled_key)
                 await writer.drain()
                 _LOGGER.debug("Receive data...")
-=======
-        writer.write(scrambled_key)
-        await writer.drain()
 
-        while True and not self.shutdown_flag:  # pragma: no cover  # type: ignore
-            try:
->>>>>>> 7edab392
                 data = await reader.read(1000)
                 _LOGGER.debug("Data received: %s", data)
             except ConnectionResetError:
